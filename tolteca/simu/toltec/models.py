#!/usr/bin/env python


from gwcs import coordinate_frames as cf
import astropy.units as u
from astropy.time import Time
from astropy.modeling import models, Parameter, Model
from astropy.coordinates import SkyCoord, Angle
from astropy.table import Table
from astropy.cosmology import default_cosmology
from astropy import constants as const
from astropy.utils.decorators import classproperty
from scipy.interpolate import interp1d
from dataclasses import dataclass, field
import numpy as np

from tollan.utils.dataclass_schema import add_schema
from tollan.utils.log import timeit, get_logger
from tollan.utils.fmt import pformat_yaml
from kidsproc.kidsmodel import _Model as ComplexModel
from contextlib import contextmanager, ExitStack

from ...utils.common_schema import PhysicalTypeSchema
from ...utils import get_pkg_data_path
from .toltec_info import toltec_info
from .lmt import get_lmt_atm_models

from ..base import ProjModel, LabelFrame
from ..sources.base import PowerLoadingModel
from ..mapping.utils import rotation_matrix_2d, _get_skyoffset_frame


__all__ = [
    'pa_from_coords',
    'ToltecArrayProjModel', 'ToltecSkyProjModel',
    'KidsReadoutNoiseModel',
    'ToltecArrayPowerLoadingModel',
    'ToltecPowerLoadingModel'
    ]


def pa_from_coords(observer, coords_altaz, coords_icrs):
    """Calculate parallactic angle at coords.

    """
    # TODO: revisit this
    # http://star-www.st-and.ac.uk/~fv/webnotes/chapter7.htm
    # note that their are issues with these values
    # where cosha^2 + sinha^2 is off from 1. by 0.1%. This
    # gives about 0.7 deg of deviation from the direct
    # calculation using LST from time_obs
    cosha = (
        np.sin(coords_altaz.alt.radian)
        - np.sin(coords_icrs.dec.radian)
        * np.sin(observer.location.lat.radian)) / (
            np.cos(coords_icrs.dec.radian)
            * np.cos(observer.location.lat.radian)
            )
    sinha = (
        -np.sin(coords_altaz.az.radian)
        * np.cos(coords_altaz.alt.radian)
        / np.cos(coords_icrs.dec.radian)
        )
    # print(sinha ** 2 + cosha ** 2 - 1)
    parallactic_angle = Angle(np.arctan2(
        sinha,
        (
            np.tan(observer.location.lat.radian)
            * np.cos(coords_icrs.dec.radian)
            - np.sin(coords_icrs.dec.radian)
            * cosha)
        ) << u.rad)
    return parallactic_angle


class ToltecArrayProjModel(ProjModel):
    """
    A model to transform TolTEC detector locations and orientations on the
    each array to a common TolTEC instrument frame defined in offset angle
    unit, with the extent of arrays normalized to the size of the on-sky
    field of view.

    The TolTEC frame is attached to the TolTEC instrument body and describes
    the projected positions and orientations of all detectors on the sky. The
    origin of the TolTEC frame is fixed at the telescope bore sight.

    The two axes az_offset and alt_offset is aligned with the telescope
    Az/Alt at altitude of 0 deg, and they rotate by the value of the altitude
    following the left hand rule.

    The orientations of detectors also get projected to the TolTEC frame,
    where the P.A = 0 is set to be the +alt_offset and the sign convention
    follows the left hand rule.
    """

    input_frame = cf.CompositeFrame([
        cf.Frame2D(
            name='det_pos',
            axes_names=("x", "y"),
            unit=(u.um, u.um),
            ),
        LabelFrame(
            axes_names=['array', 'fg'], axes_order=(2, 3),
            name='det_prop'),
        ], name='focal_plane')
    output_frame = cf.CompositeFrame([
        cf.Frame2D(
            name='sky_offset',
            axes_names=("az_offset", "alt_offset"),
            unit=(u.deg, u.deg)),
        cf.CoordinateFrame(
            naxes=1,
            axes_type='SPATIAL',
            axes_order=(2, ),
            unit=(u.deg, ),
            axes_names=("pa", ),
            name='det_pa'),
        ], name='toltec')
    n_inputs = input_frame.naxes
    n_outputs = output_frame.naxes

    _array_index_to_mounting_angle = {
        toltec_info[array_name]['index']:
        toltec_info[array_name]['array_mounting_angle']
        for array_name in toltec_info['array_names']
        }

    _fg_to_det_pa = {
        toltec_info[fg_name]['index']:
        toltec_info[fg_name]['det_pa']
        for fg_name in toltec_info['fg_names']
        }

    _plate_scale = toltec_info['fov_diameter'] \
        / toltec_info['array_physical_diameter']
    # this is need to make the affine transform work correctly
    _plate_unit = toltec_info['array_physical_diameter'].unit

    _mat_refl = np.array([[1, 0], [0, -1]], dtype='d')

    def __init__(self, *args, **kwargs):
        super().__init__(*args, **kwargs)
        # build the models for transforming x and y
        m_pos = dict()
        m_pa = dict()
        for ai, rot in self._array_index_to_mounting_angle.items():
            m_pos[ai] = models.AffineTransformation2D(
                (
                    rotation_matrix_2d(rot.to_value(u.rad)) @ self._mat_refl
                    ) << self._plate_unit,
                translation=(0., 0.) << self._plate_unit
                ) | (
                    models.Multiply(self._plate_scale) &
                    models.Multiply(self._plate_scale)
                    )
            for fg, pa in self._fg_to_det_pa.items():
                m_pa[(ai, fg)] = models.Const1D(pa + rot)
        m_proj = dict()
        for k, m in m_pa.items():
            # build the full proj model
            # k[0] is array index
            m_proj[k] = models.Mapping((0, 1, 0)) | m_pos[k[0]] & m_pa[k]
        self._m_pos = m_pos
        self._m_pa = m_pa
        self._m_proj = m_proj

    def evaluate(self, x, y, array, fg):
        # note that both array and fg are coerced to double and
        # we need to make them int before creating the masks
        array = array.astype(int)
        fg = fg.astype(int)
        # loop over proj models and populate result
        result = np.empty((self.n_outputs, ) + x.shape, dtype='d') << u.deg
        # this is used to check if all values are covered
        not_computed = np.ones(x.shape, dtype=bool)
        for k, m in self._m_proj.items():
            mask = (array == k[0]) & (fg == k[1])
            result[0, mask], result[1, mask], result[2, mask] = m(
                x[mask], y[mask])
            not_computed[mask] = False
        if np.sum(not_computed) > 0:
            invalid = np.unique(
                np.vstack([
                    array[not_computed],
                    fg[not_computed]]),
                axis=1
                ).T
            raise ValueError(
                f"Invalid (array, fg) in input: {invalid}")
        # apply the transformation for each unit
        return result


class ToltecSkyProjModel(ProjModel):
    """
    A model to transform TolTEC detector positions and orientations
    expressed in offset angular unit in the TolTEC frame to
    absolute world coordinates for given telescope bore sight target
    and time of obs.

    The output coordinate frame is a generic sky lon/lat frame which
    can represent any of the valid celestial coordinate frames supported,
    by specifying the ``evaluate_frame`` keyword argument.
    """

    logger = get_logger()

    def __init__(
            self,
            origin_coords_icrs=None,
            origin_coords_altaz=None,
            time_obs=None):
        origin_coords_icrs, origin_coords_altaz, \
            origin_az, origin_alt, mjd = self._make_origin_coords(
                origin_coords_icrs=origin_coords_icrs,
                origin_coords_altaz=origin_coords_altaz,
                time_obs=time_obs,
                ensure_altaz=True,
                ensure_icrs=True,
                return_params=True,
                )
        if np.isscalar(mjd):
            n_models = 1
        else:
            n_models = len(mjd)
        super().__init__(
            origin_az=origin_az, origin_alt=origin_alt, mjd=mjd,
            n_models=n_models)
        self._origin_coords_icrs = origin_coords_icrs
        self._origin_coords_altaz = origin_coords_altaz
        # this is to be overridden by the __call__ so that we can
        # ensure the evaluation is always done with __call__
        self._eval_context = None

    def __setattr__(self, attr, value):
        # since we cache the origin coords and we need to disallow
        # changing the params to make all of the values in-sync.
        if attr in ('origin_az', 'origin_alt', 'mjd'):
            raise AttributeError(f'{attr} is read-only')
        return super().__setattr__(attr, value)

    @classmethod
    def _make_origin_coords(
            cls,
            origin_coords_icrs, origin_coords_altaz, time_obs,
            ensure_altaz=True,
            ensure_icrs=True,
            return_params=True,
            ):
        if sum([origin_coords_altaz is None, origin_coords_icrs is None]) == 2:
            raise ValueError(
                "at least one of origin_coords_{altaz,icrs} is needed.")
        if origin_coords_altaz is None and (ensure_altaz or return_params):
            # compute origin altaz from icrs and time_obs
            if time_obs is None:
                raise ValueError("time is need to transform to altaz.")
            with timeit("transform origin from icrs to altaz"):
                origin_coords_altaz = origin_coords_icrs.transform_to(
                    cls.observer.altaz(time=time_obs))
        if origin_coords_icrs is None and ensure_icrs:
            # compute origin icrs from altaz
            with timeit("transform origin from altaz to icrs"):
                origin_coords_icrs = origin_coords_altaz.transform_to("icrs")
        if return_params:
            origin_az = origin_coords_altaz.az
            origin_alt = origin_coords_altaz.alt
            mjd = (origin_coords_altaz.frame.obstime.mjd) << u.day
            return (
                origin_coords_icrs, origin_coords_altaz,
                origin_az, origin_alt, mjd)
        return (origin_coords_icrs, origin_coords_altaz)

    input_frame = ToltecArrayProjModel.output_frame
    output_frame = cf.CompositeFrame([
        cf.Frame2D(
            name='sky',
            axes_names=("lon", "lat"),
            unit=(u.deg, u.deg)),
        cf.CoordinateFrame(
            naxes=1,
            axes_type='SPATIAL',
            axes_order=(2, ),
            unit=(u.deg, ),
            axes_names=("pa", ),
            name='det_pa'),
        ], name='sky')

    n_inputs = input_frame.naxes
    n_outputs = output_frame.naxes

    origin_az = Parameter(
        default=180.,
        unit=output_frame.unit[0],
        description='The Az of the telescope bore sight.'
        )
    origin_alt = Parameter(
        default=60.,
        unit=output_frame.unit[1],
        description='The Alt of the telescope bore sight.'
        )
    mjd = Parameter(
        default=Time(2022.0, format='jyear').mjd,
        unit=u.day,
        description='The UT of observation expressed in MJD.'
        )

    observer = toltec_info['site']['observer']
    """The observer (LMT)."""

    @classmethod
    def _get_altaz_frame(cls, mjd):
        return cls.observer.altaz(time=Time(mjd, format='mjd'))

    @classmethod
    def _get_origin_coords_altaz(cls, origin_az, origin_alt, mjd):
        """Return the origin coordinates in AltAz."""
        return SkyCoord(
            origin_az,
            origin_alt,
            frame=cls._get_altaz_frame(mjd)
            )

    @classmethod
    @timeit
    def _get_altaz_offset_frame(cls, origin_coords_altaz):
        """Return the sky offset frame in AltAz centered at origin."""
        return _get_skyoffset_frame(origin_coords_altaz)

    @classmethod
    @timeit
    def evaluate_altaz(
            cls, x, y, pa,
            origin_coords_icrs=None,
            origin_coords_altaz=None,
            time_obs=None):
        """Compute the projected coordinates in AltAz using full
        transformation.
        """
        _, origin_coords_altaz = cls._make_origin_coords(
            origin_coords_icrs=origin_coords_icrs,
            origin_coords_altaz=origin_coords_altaz,
            time_obs=time_obs,
            ensure_altaz=True,
            ensure_icrs=False,
            return_params=False,
            )
        # now we always have origin_coords_altaz
        with timeit("apply rotation to detector offset coords"):
            origin_alt = origin_coords_altaz.alt
            # The first step has to be rotation the toltec frame by
            # the amount of origin_coords_altaz.alt, due to the M3 mirror.
            mat_rot_m3 = rotation_matrix_2d(origin_alt.to_value(u.rad))

            # there should be more clever way of this but for now
            # we just spell out the rotation because x and y are already
            # separated arrays
            x_offset_altaz = mat_rot_m3[0, 0] * x + mat_rot_m3[0, 1] * y
            y_offset_altaz = mat_rot_m3[1, 0] * x + mat_rot_m3[1, 1] * y
            # y_offset_altaz = mat_rot_m3[1, 0][:, np.newaxis] \
            #     * x[np.newaxis, :] \
            #     + mat_rot_m3[1, 1][:, np.newaxis] * y[np.newaxis, :]
            # the pa get rotated by the value of alt
            pa_altaz = (pa + origin_alt).to(u.deg)

        # now do the coordinate transformation
        with timeit("transform detector offset coords to altaz"):
            altaz_offset_frame = cls._get_altaz_offset_frame(
                origin_coords_altaz)
            det_coords_altaz_offset = SkyCoord(
                x_offset_altaz, y_offset_altaz, frame=altaz_offset_frame)
            det_coords_altaz = det_coords_altaz_offset.transform_to(
                origin_coords_altaz.frame)
        return det_coords_altaz.az, det_coords_altaz.alt, pa_altaz

    @classmethod
    @timeit
    def evaluate_icrs_fast(
            cls, x, y, pa,
            origin_coords_icrs=None,
            origin_coords_altaz=None,
            time_obs=None):
        """Compute the projected coordinates in ICRS with small field
        approximation (TolTEC FOV is small ~4 arcmin) directly.
        """
        origin_coords_icrs, origin_coords_altaz = cls._make_origin_coords(
            origin_coords_icrs=origin_coords_icrs,
            origin_coords_altaz=origin_coords_altaz,
            time_obs=time_obs,
            ensure_altaz=True,
            ensure_icrs=True,
            return_params=False,
            )
        with timeit("compute rotation angle from toltec frame to icrs"):
            origin_par_angle = cls.observer.parallactic_angle(
                        origin_coords_altaz.obstime,
                        origin_coords_icrs)
            # now we can rotate the x y and pa by alt + par_ang
            rot = origin_coords_altaz.alt + origin_par_angle

        with timeit("apply rotation to detector offset coords"):
            # The first step has to be rotation the toltec frame by
            # the amount of origin_alt, due to the M3 mirror.
            mat_rot_m3 = rotation_matrix_2d(rot.to_value(u.rad))

            # there should be more clever way of this but for now
            # we just spell out the rotation because x and y are already
            # separated arrays
            x_offset_icrs = mat_rot_m3[0, 0][:, np.newaxis] \
                * x[np.newaxis, :] \
                + mat_rot_m3[0, 1][:, np.newaxis] * y[np.newaxis, :]
            y_offset_icrs = mat_rot_m3[1, 0][:, np.newaxis] \
                * x[np.newaxis, :] \
                + mat_rot_m3[1, 1][:, np.newaxis] * y[np.newaxis, :]
            # the pa get rotated by the value of rot
            pa_icrs = pa + rot

        with timeit("transform detector offset coords to icrs"):
            # now we need to build the icrs offset frame and transform back to
            # absolute coordinates
            icrs_offset_frame = _get_skyoffset_frame(origin_coords_icrs)

            det_coords_icrs_offset = SkyCoord(
                x_offset_icrs, y_offset_icrs, frame=icrs_offset_frame)
            det_coords_icrs = det_coords_icrs_offset.transform_to(
                origin_coords_icrs.frame)
            return det_coords_icrs.ra, det_coords_icrs.dec, pa_icrs

    @staticmethod
    def _check_frame_by_name(frame, frame_name):
        if isinstance(frame, str):
            return frame == frame_name
        return frame.name == frame_name

    @timeit
    def evaluate(
            self,
            x, y, pa, origin_az, origin_alt, mjd):
        # make sure we have _eval_context set before proceed
        eval_ctx = self._eval_context
        if eval_ctx is None:
            raise ValueError("This model can only be evaluated with __call__")
        evaluate_frame = eval_ctx['evaluate_frame']

        # create origin coords in altaz
        origin_coords_altaz = self._get_origin_coords_altaz(
            origin_az=origin_az, origin_alt=origin_alt,
            mjd=mjd)

        result_altaz = self.evaluate_altaz(
            x, y, pa, origin_coords_altaz=origin_coords_altaz)

        # update evaluate_context
        result_az, result_alt, pa_altaz = result_altaz
        coords_altaz = SkyCoord(
            az=result_az, alt=result_alt, frame=origin_coords_altaz.frame
            )
        eval_ctx['pa_altaz'] = pa_altaz
        eval_ctx['coords_altaz'] = coords_altaz

        if self._check_frame_by_name(evaluate_frame, 'altaz'):
            return result_altaz
        elif self._check_frame_by_name(evaluate_frame, 'icrs'):
            # TODO the handling of other frame for the PA has to be on a
            # per-frame basis? So we only implement for now the ICRS
            with timeit("transform detector coords from altaz to icrs"):
                coords_icrs = coords_altaz.transform_to('icrs')
                # calculate the par angle between the two set of coords
                dpa_altaz_icrs = pa_from_coords(
                    observer=self.observer,
                    coords_altaz=coords_altaz,
                    coords_icrs=coords_icrs)
                pa_icrs = pa_altaz + dpa_altaz_icrs
            eval_ctx['pa_icrs'] = pa_icrs
            eval_ctx['coords_icrs'] = coords_icrs
            eval_ctx['dpa_altaz_icrs'] = dpa_altaz_icrs
            return coords_icrs.ra, coords_icrs.dec, pa_icrs
        else:
            raise ValueError(f"invalid evaluate_frame {evaluate_frame}")

    @timeit('toltec_sky_proj_evaluate')
    def __call__(
            self, *args,
            evaluate_frame='icrs',
            use_evaluate_icrs_fast=False,
            return_eval_context=False):

        result_eval_context = dict(
                evaluate_frame=evaluate_frame,
                )

        @contextmanager
        def _set_eval_context():
            nonlocal result_eval_context
            self._eval_context = result_eval_context
            yield
            self._eval_context = None

        def wrap_return(result):
            nonlocal result_eval_context
            if return_eval_context:
                return result, result_eval_context
            return result

        with _set_eval_context():
            if self._check_frame_by_name(evaluate_frame, 'icrs') and \
                    use_evaluate_icrs_fast:
                # use the fast icrs eval
                return wrap_return(self.evaluate_icrs_fast(
                    *args,
                    origin_coords_altaz=self._origin_coords_altaz,
                    origin_coords_icrs=self._origin_coords_icrs,
                    ))
            return wrap_return(super().__call__(*args))

    # TODO this is to override the default behavior of checking the model
    # axis. We allow the model axis to broadcasted with size=1.
    def _validate_input_shape(
            self, _input, idx, argnames, model_set_axis, check_model_set_axis):
        """
        Perform basic validation of a single model input's shape
            -- it has the minimum dimensions for the given model_set_axis

        Returns the shape of the input if validation succeeds.
        """
        input_shape = np.shape(_input)
        # Ensure that the input's model_set_axis matches the model's
        # n_models
        if input_shape and check_model_set_axis:
            # Note: Scalar inputs *only* get a pass on this
            if len(input_shape) < model_set_axis + 1:
                raise ValueError(
                    f"For model_set_axis={model_set_axis},"
                    f" all inputs must be at "
                    f"least {model_set_axis + 1}-dimensional.")
            if input_shape[model_set_axis] > 1 and (
                    input_shape[model_set_axis] != self._n_models):
                try:
                    argname = argnames[idx]
                except IndexError:
                    # the case of model.inputs = ()
                    argname = str(idx)

                raise ValueError(
                    f"Input argument '{argname}' does not have the correct "
                    f"dimensions in model_set_axis={model_set_axis} for a "
                    f"model set with "
                    f"n_models={self._n_models}.")
        return input_shape


class KidsReadoutNoiseModel(ComplexModel):
    """
    A model of the TolTEC KIDs readout noise.

    """
    logger = get_logger()

    n_inputs = 1
    n_outputs = 1

    def __init__(self, scale_factor=1.0, *args, **kwargs):
        super().__init__(*args, **kwargs)
        self._inputs = ('S21', )
        self._outputs = ('dS21', )
        self._scale_factor = scale_factor

    def evaluate(self, S21):
        n = self._scale_factor
        shape = S21.shape
        dI = np.random.normal(0, n, shape)
        dQ = np.random.normal(0, n, shape)
        return dI + 1.j * dQ

    def evaluate_tod(self, apt, S21):
        """Make readout noise in ADU."""

        dS21 = self(S21)
        dS21 = dS21 * apt['sigma_readout'][:, np.newaxis]
        return dS21


def _get_default_passbands():
    """Return the default TolTEC passband tables as a dict.
    """
    from ...cal.toltec import ToltecPassband
    calobj = ToltecPassband.from_indexfile(get_pkg_data_path().joinpath(
        'cal/toltec_passband/index.yaml'
        ))
    result = dict()
    for array_name in calobj.array_names:
        result[array_name] = calobj.get(array_name=array_name)
    return result


class ToltecArrayPowerLoadingModel(Model):
    """
    A model of the LMT optical loading at the TolTEC arrays.

    This is based on the Mapping-speed-calculator
    """

    # TODO allow overwriting these per instance.
    _toltec_passbands = _get_default_passbands()
    _cosmo = default_cosmology.get()

    logger = get_logger()

    n_inputs = 1
    n_outputs = 2

    @property
    def input_units(self):
        return {self.inputs[0]: u.deg}

    def __init__(self, array_name, atm_model_name='am_q50', *args, **kwargs):
        super().__init__(name=f'{array_name}_loading', *args, **kwargs)
        self._inputs = ('alt', )
        self._outputs = ('P', 'nep')
        self._array_name = array_name
        self._array_info = toltec_info[array_name]
        self._passband = self._toltec_passbands[array_name]
        self._f = self._passband['f'].quantity
        # check the f step, they shall be uniform
        df = np.diff(self._f).value
        if np.std(df) / df[0] > 1e-7:
            raise ValueError(
                "invalid passband format, frequency grid has to be uniform")
        self._df = self._f[1] - self._f[0]
        self._throughput = self._passband['throughput']
        if atm_model_name is not None:
            self._atm_model, self._atm_tx_model = get_lmt_atm_models(
                name=atm_model_name)
        else:
            self._atm_model = None
            # we still need the atm transmission for calculating efficiency
            # TODO revisit this
            _, self._atm_tx_model = get_lmt_atm_models(
                name='am_q50')

    @property
    def has_atm_model(self):
        return self._atm_model is not None

    @classproperty
    def _internal_params(cls):
        """Lower level instrument parameters for LMT/TolTEC.

        Note that all these values does not take into account the
        passbands, and are frequency independent.
        """
        # TODO merge this to the instrument fact yaml file?
        p = {
                'det_optical_efficiency': 0.8,
                'det_noise_factor': 0.334,
                'horn_aperture_efficiency': 0.35,
                'tel_diameter': 48. << u.m,
                'tel_surface_rms': 76. << u.um,
                'tel_emissivity': 0.06,
                'T_coldbox': 5.75 << u.K,
                'T_tel': 273. << u.K,  # telescope ambient temperature
                'T_coupling_optics': 290. << u.K,  # coupling optics
                }
        # derived values
        p['tel_area'] = np.pi * (p['tel_diameter'] / 2.) ** 2
        # effective optics temperature due to telescope and the coupling
        p['T_warm'] = (
                p['tel_emissivity'] * p['T_tel']
                # TODO add documents for the numbers here
                + 3. * p['T_coupling_optics'] * 0.01
                )
        # cold efficiency is the efficiency inside the cold box.
        p['cold_efficiency'] = (
                p['det_optical_efficiency'] * p['horn_aperture_efficiency'])
        # effetive temperature at detectors for warm components through
        # the cold box
        p['T_det_warm'] = (p['T_warm'] * p['cold_efficiency'])
        # effetive temperature at detectors for cold box
        # note that the "horn aperture efficiency" is actually the
        # internal system aperture efficiency since it includes the
        # truncation of the lyot stop and the loss to the cold optics
        p['T_det_coldbox'] = (
                p['T_coldbox'] * p['det_optical_efficiency']
                * (1. - p['horn_aperture_efficiency'])
                )
        return p

    @property
    def _tel_primary_surface_optical_efficiency(self):
        """The telescope optical efficiency due to RMS of the
        primary surface over the passband.

        This is just the Ruze formula.
        """
        tel_surface_rms = self._internal_params['tel_surface_rms']
        f = self._f
        return np.exp(-((4.0 * np.pi * tel_surface_rms)/(const.c / f)) ** 2)

    @property
    def _system_efficiency(self):
        """The overall system efficiency over the passband."""
        return (
                self._tel_primary_surface_optical_efficiency
                * self._internal_params['cold_efficiency']
                * self._throughput
                )

    @staticmethod
    def _wsum(q, w):
        """Return weighted sum of some quantity.

        q : `astropy.units.Quantity`
            The quantity.

        w : float
            The wegith.
        """
        if w.ndim > 1:
            raise ValueError("weight has to be 1d")
        return np.nansum(q * w, axis=-1) / np.nansum(w)

    def _get_T_atm(
            self, alt,
            return_avg=False):
        """Return the atmosphere temperature.

        This is the "true" temperature without taking into account the system
        efficiency.

        Parameters
        ----------
        alt : `astropy.units.Quantity`
            The altitude.
        return_avg : bool, optional
            If True, return the weighted sum over the passband instead.
        """
        atm_model = self._atm_model
        if atm_model is None:
            return np.squeeze(np.zeros((alt.size, self._f.size)) << u.K)
        # here we put the alt on the first axis for easier reduction on f.
        T_atm = atm_model(*np.meshgrid(self._f, alt, indexing='ij')).T
        if return_avg:
            T_atm = self._wsum(T_atm, self._throughput)
        T_atm = np.squeeze(T_atm)
        return T_atm

    def _get_tx_atm(self, alt):
        """Return the atmosphere transmission.

        Parameters
        ----------
        alt : `astropy.units.Quantity`
            The altitude.
        """
        atm_tx_model = self._atm_tx_model
        # here we put the alt on the first axis for easier reduction on f.
        tx_atm = atm_tx_model(*np.meshgrid(self._f, alt, indexing='ij')).T
        tx_atm = np.squeeze(tx_atm)
        return tx_atm

    def _get_T(
            self, alt,
            return_avg=False
            ):
        """Return the effective temperature at altitude `alt`, as seen
        by the cryostat.

        Parameters
        ----------
        alt : `astropy.units.Quantity`
            The altitude.
        return_avg : bool, optional
            If True, return the weighted sum over the passband instead.
        """
        T_atm = self._get_T_atm(alt, return_avg=False)
        # add the telescope warm component temps
        T_tot = T_atm + self._internal_params['T_warm']
        if return_avg:
            T_tot = self._wsum(T_tot, self._system_efficiency)
        return T_tot

    def _get_T_det(
            self, alt,
            return_avg=True):
        """Return the effective temperature seen by the detectors
        at altitude `alt`.

        Parameters
        ----------
        alt : `astropy.units.Quantity`
            The altitude.
        return_avg : bool, optional
            If True, return the weighted sum over the passband instead.
        """
        T_atm = self._get_T_atm(alt, return_avg=False)
        # TODO why no telescope efficiency term?
        T_det = (
                T_atm * self._internal_params['cold_efficiency']
                + self._internal_params['T_det_warm']
                + self._internal_params['T_det_coldbox']
                ) * self._throughput
        if return_avg:
            # note this is different from the Detector.py in that
            # does not mistakenly (?) average over the passband again
            T_det = np.mean(T_det)
        return T_det

    def _T_to_dP(self, T):
        """Return the Rayleigh-Jeans power for the passband frequency bins.

        Parameters
        ----------
        T : `astropy.units.Quantity`
            The temperature.
        """
        # power from RJ source in frequency bin df
        # TODO this can be done this way because we ensured df is contant
        # over the passband.
        # we may change this to trapz to allow arbitrary grid?
        return const.k_B * T * self._df

    def _T_to_dnep(self, T):
        """Return the photon noise equivalent power in W / sqrt(Hz) for
        the passband frequency bins.
        """
        f = self._f
        df = self._df
        dP = self._T_to_dP(T)

        shot = 2. * const.k_B * T * const.h * f * df
        wave = 2. * dP ** 2 / df
        return np.sqrt(shot + wave)

    def _T_to_dnet_cmb(self, T, tx_atm):
        """Return the noise equivalent CMB temperature in K / sqrt(Hz) for
        the passband frequency bins.

        Parameters
        ----------
        T : `astropy.units.Quantity`
            The temperature.
        tx_atm : array
            The atmosphere transmission.
        """
        f = self._f
        df = self._df
        Tcmb = self._cosmo.Tcmb(0)

        dnep = self._T_to_dnep(T)
        x = const.h * f / (const.k_B * Tcmb)
        net_integrand = (
                (const.k_B * x) ** 2.
                * (1. / const.k_B)
                * np.exp(x) / (np.expm1(x)) ** 2.
                )
        dnet = dnep / (
                np.sqrt(2.0)
                * self._system_efficiency
                * net_integrand
                * df)
        # scale by the atmosphere transmission so this is comparable
        # to astronomical sources.
        return dnet / tx_atm

    def _dnep_to_dnefd(self, dnep, tx_atm):
        """Return the noise equivalent flux density in Jy / sqrt(Hz) for
        the passband frequency bins.

        Parameters
        ----------
        T : `astropy.units.Quantity`
            The temperature.
        tx_atm : array
            The atmosphere transmission.
        """
        df = self._df
        A = self._internal_params['tel_area']
        # TODO Z. Ma: I combined the sqrt(2) term. need to check the eqn here.
        dnefd = (
                dnep
                / (A * df)
                / self._system_efficiency
                * np.sqrt(2.))
        # scale by the atmosphere transmission so this is comparable
        # to astronomical sources.
        return dnefd / tx_atm  # Jy / sqrt(Hz)

    def _get_P(self, alt):
        """Return the detector power loading at altitude `alt`.

        """
        T_det = self._get_T_det(alt=alt, return_avg=False)
        return np.nansum(self._T_to_dP(T_det), axis=-1).to(u.pW)

    def _get_dP(self, alt, f_smp):
        """Return the detector power loading uncertainty according to the nep
        """
        return (
            self._get_noise(alt)['nep']
            * np.sqrt(f_smp / 2.)).to(u.pW)

    def _get_noise(self, alt, return_avg=True):
        """Return the noise at altitude `alt`.

        Parameters
        ----------
        alt : `astropy.units.Quantity`
            The altitude.
        return_avg : bool, optional
            If True, return the value integrated for the passband.
        """
        # noise calculations
        # strategy is to do this for each frequency bin and then do a
        # weighted average across the band.  This is copied directly from
        # Sean's python code.
        T_det = self._get_T_det(alt=alt, return_avg=False)
        dnep_phot = self._T_to_dnep(T_det)

        # detector noise factor coefficient
        det_noise_coeff = np.sqrt(
                1. + self._internal_params['det_noise_factor'])

        dnep = dnep_phot * det_noise_coeff

        # atm transmission
        tx_atm = self._get_tx_atm(alt)
        # the equivalent noise in astronomical units
        dnet_cmb = (
                self._T_to_dnet_cmb(T_det, tx_atm=tx_atm)
                * det_noise_coeff
                )
        dnefd = self._dnep_to_dnefd(dnep, tx_atm=tx_atm)

        if return_avg:
            # integrate these up
            net_cmb = np.sqrt(1.0 / np.nansum(dnet_cmb ** (-2.0), axis=-1))
            nefd = np.sqrt(1.0 / np.nansum(dnefd ** (-2.0), axis=-1))
            # nep is sum of squares
            nep = np.sqrt(np.nansum(dnep ** 2.0, axis=-1))
            # power just adds
            return {
                    'net_cmb': net_cmb.to(u.mK * u.Hz ** -0.5),
                    'nefd': nefd.to(u.mJy * u.Hz ** -0.5),
                    'nep': nep.to(u.aW * u.Hz ** -0.5)
                    }
        return {
                    'dnet_cmb': net_cmb.to(u.mK * u.Hz ** -0.5),
                    'dnefd': nefd.to(u.mJy * u.Hz ** -0.5),
                    'dnep': nep.to(u.aW * u.Hz ** -0.5)
                    }

    def make_summary_table(self, alt=None):
        """Return a summary for a list of altitudes.

        """
        if alt is None:
            alt = [50., 60., 70.] << u.deg
        result = dict()
        result['P'] = self._get_P(alt)
        result.update(self._get_noise(alt, return_avg=True))
        return Table(result)

    def evaluate(self, alt):
        P = self._get_P(alt)
        nep = self._get_noise(alt, return_avg=True)['nep']
        return P, nep

    def sky_sb_to_pwr(self, det_s):
        """Return detector power loading for given on-sky surface brightness.
        """
        # note that this is approximate using a square passband.
        wl_center = self._array_info['wl_center']
        pb_width = self._array_info['passband']
        tb = det_s.to(
                    u.K,
                    equivalencies=u.brightness_temperature(
                        wl_center))
        p = (
            tb.to(
                u.J,
                equivalencies=u.temperature_energy())
            * pb_width
            ).to(u.pW)
        # the sys eff is also approximate
        sys_eff = self._wsum(
                self._system_efficiency, self._throughput
                )
        return p * sys_eff

    @contextmanager
    def eval_interp_context(self, alt_grid):
        interp_kwargs = dict(kind='linear')
        with timeit(
            f"setup power loading model for {self._array_name} "
            f"eval interp context with "
            f"alt_grid=[{alt_grid.min()}:{alt_grid.max()}] "
                f"size={len(alt_grid)}"):
            self._p_pW_interp = interp1d(
                    alt_grid.to_value(u.deg),
                    self._get_P(alt_grid).to_value(u.pW),
                    **interp_kwargs
                    )
            one_Hz = 1 << u.Hz
            self._dp_pW_interp_unity_f_smp = interp1d(
                    alt_grid.to_value(u.deg),
                    self._get_dP(alt_grid, one_Hz).to_value(u.pW),
                    **interp_kwargs
                    )
        yield self
        self._p_pW_interp = None
        self._dp_pW_interp_unity_f_smp = None

    def evaluate_tod(
            self,
            det_alt,
            f_smp=1 << u.Hz,
            random_seed=None,
            return_realized_noise=True,
            ):
        """Return the array power loading along with the noise."""
        if self._p_pW_interp is None:
            # no interp, direct eval
            alt = np.ravel(det_alt)
            det_pwr = self._get_P(alt).to(u.pW).reshape(det_alt.shape),
            det_delta_pwr = self._get_dP(alt, f_smp).reshape(
                det_alt.shape).to(u.pW),
        else:
            det_pwr = self._p_pW_interp(det_alt.degree) << u.pW
            one_Hz = 1. << u.Hz
            det_delta_pwr = (self._dp_pW_interp_unity_f_smp(
                det_alt.degree) << u.pW) * np.sqrt(f_smp / one_Hz)
        if not return_realized_noise:
            return det_pwr, det_delta_pwr
        # realize noise
        rng = np.random.default_rng(seed=random_seed)
        det_noise = rng.normal(0., det_delta_pwr.to_value(u.pW)) << u.pW
        # calc the median P and dP for logging purpose
        med_alt = np.median(det_alt)
        med_P = self._get_P(med_alt).to(u.pW)
        med_dP = self._get_dP(med_alt, f_smp).to(u.aW)
        self.logger.debug(
            f"array power loading at med_alt={med_alt} P={med_P} dP={med_dP}")
        return det_pwr, det_noise


class ToltecPowerLoadingModel(PowerLoadingModel):
    """
    A wrapper model to calculate power loading for all the TolTEC arrays.

    This model in-corporates both the "static" am_qxx models and the toast
    model.
    """

    logger = get_logger()
    array_names = toltec_info['array_names']

    n_inputs = 3
    n_outputs = 1

    def __init__(
            self, atm_model_name, atm_model_params=None,
            atm_cache_dir=None
            ):
        if atm_model_name is None or atm_model_name == 'toast':
            # this will disable the atm component in the power loading model
            # but still create one for system efficiency calculation
            _atm_model_name = None
        else:
            _atm_model_name = atm_model_name
        self._array_power_loading_models = {
            array_name: ToltecArrayPowerLoadingModel(
                array_name=array_name,
                atm_model_name=_atm_model_name)
            for array_name in self.array_names
            }
        if atm_model_name == 'toast':
            self._toast_atm_evaluator = ToastAtmEvaluator(
                cache_dir=atm_cache_dir,
                params=atm_model_params)
        else:
            self._toast_atm_evaluator = None
        super().__init__(name='toltec_power_loading')
        self.inputs = ('array_name', 'S', 'alt')
        self.outputs = ('P', )
        self._atm_model_name = atm_model_name

    @property
    def atm_model_name(self):
        return self._atm_model_name

    def evaluate(self):
        # TODO
        # implement the default behavior for the model
        return NotImplemented

    def aplm_eval_interp_context(
            self, t0, t_grid,
            sky_bbox_altaz, alt_grid):
        """Context manager that pre-calculate the interp for array power
        loading model.
        """
        es = ExitStack()
        for m in self._array_power_loading_models.values():
            es.enter_context(m.eval_interp_context(alt_grid))
        # setup the toast eval context
        if self._toast_atm_evaluator is not None:
            es.enter_context(self._toast_atm_evaluator.setup(
                t0=t0,
                t_grid=t_grid,
                sky_bbox_altaz=sky_bbox_altaz,
                alt_grid=alt_grid,
                ))
        return es

<<<<<<< HEAD
    def get_P(self, det_array_name, det_alt, det_az, time_obs):
=======
    def get_P(self, det_array_name, det_az, det_alt):
>>>>>>> c4157b8c
        """Evaluate the power loading model only and without noise."""
        p_out = np.zeros(det_alt.shape) << u.pW
        for array_name in self.array_names:
            mask = (det_array_name == array_name)
            aplm = self._array_power_loading_models[array_name]
            if self.atm_model_name == 'toast':
<<<<<<< HEAD
                p = calc_toast_atm_pwr(
                    array_name=array_name,
                    time_obs_unix=time_obs.unix[mask], 
                    det_alt=det_alt[mask], 
                    det_az=det_az[mask],
                    toast_simu=self.toast_atm_simulation
                )

=======
                p = self._toast_atm_evaluator.calc_toast_atm_pwr_for_array(
                    array_name=array_name,
                    det_az=det_az[mask],
                    det_alt=det_alt[mask])
>>>>>>> c4157b8c
            else:
                # use the ToltecArrayPowerLoadingModel
                p, _ = aplm.evaluate_tod(
                    det_alt[mask], return_realized_noise=False)
            p_out[mask] = p
        return p_out

    def sky_sb_to_pwr(self, det_array_name, det_s):
        p_out = np.zeros(det_s.shape) << u.pW
        for array_name in self.array_names:
            mask = (det_array_name == array_name)
            aplm = self._array_power_loading_models[array_name]
            # compute the power loading from on-sky surface brightness
            p_out[mask] = aplm.sky_sb_to_pwr(det_s=det_s[mask])
        return p_out

    def evaluate_tod(
<<<<<<< HEAD
            self, det_array_name, det_s, det_alt, det_az, time_obs,
=======
            self, det_array_name, det_s, det_az, det_alt,
>>>>>>> c4157b8c
            f_smp,
            noise_seed=None,
            ):
        p_out = self.sky_sb_to_pwr(det_array_name, det_s)
        for array_name in self.array_names:
            mask = (det_array_name == array_name)
            aplm = self._array_power_loading_models[array_name]
            if self.atm_model_name is None:
                # atm is disabled
                pass
            elif self.atm_model_name == 'toast':
<<<<<<< HEAD
                p = calc_toast_atm_pwr(
                    array_name=array_name,
                    time_obs_unix=time_obs.unix, 
                    det_alt=det_alt[mask], 
                    det_az=det_az[mask],
                    toast_simu=self.toast_atm_simulation
                )
=======
                p = self._toast_atm_evaluator.calc_toast_atm_pwr_for_array(
                    array_name=array_name,
                    det_az=det_az[mask],
                    det_alt=det_alt[mask])
>>>>>>> c4157b8c
                p_out[mask] += p
            else:
                # use the ToltecArrayPowerLoadingModel atm
                p, p_noise = aplm.evaluate_tod(
                    det_alt=det_alt[mask],
                    f_smp=f_smp,
                    random_seed=noise_seed,
                    return_realized_noise=True,
                    )
                p_out[mask] += (p + p_noise)
        return p_out

    def __str__(self):
        return (
            f'{self.__class__.__name__}(atm_model_name={self.atm_model_name})')
    
    def toast_atm_eval_context(self, pre_eval_time, sky_bbox_altaz, cachedir=None):
        es = ExitStack()
        from .atm import ToastAtmosphereSimulation

        import toast.utils
        toast_env = toast.utils.Environment.get()
        toast_env.set_log_level('DEBUG')
        
        self.toast_atm_simulation = ToastAtmosphereSimulation(
            pre_eval_time[0],
            pre_eval_time[0].unix, pre_eval_time[-1].unix, 
            # min_az, max_az, min_alt, max_alt
            sky_bbox_altaz.w, sky_bbox_altaz.e, sky_bbox_altaz.s, sky_bbox_altaz.n,
            cachedir=cachedir
        )
        self.toast_atm_simulation.generate_simulation()
        return es
        


<<<<<<< HEAD
def calc_toast_atm_pwr(array_name, time_obs_unix, det_alt, det_az, toast_simu):
    logger = get_logger()

    atm_pW_additive = list()
    
    # ravels the 2D array into one 1D array as opposed 
    # to iterating over all detectors
    # this is now directly impacted by the chunk size
    original_shape = None
    if (len(det_alt.shape) == len(det_az.shape)) and (len(det_alt.shape) == 2):
        original_shape = det_alt.shape
        det_alt_observe = det_alt.ravel()
        det_az_observe  = det_az.ravel()
        time_obs_unix_observe = np.tile(time_obs_unix, original_shape[0]) # time steps * no of detectors
    else:
        det_az_observe  = det_az
        det_alt_observe = det_alt
        time_obs_unix_observe = time_obs_unix

    # iterate through all generated slabs
    for slab_id, atm_slab in toast_simu.atm_slabs.items():
        logger.debug(f"integrating {array_name=} ({det_az_observe.size} discrete steps) on {slab_id=}")

        # returns atmospheric brightness temperature (Kelvin)
        atmtod = np.zeros_like(time_obs_unix_observe)
        # print(atmtod.size, det_az.to(u.radian).value.size, det_alt.to(u.radian).value.size, time_obs_unix.size)
        # print(det_az, det_alt)
        err = atm_slab.observe(
            times=time_obs_unix_observe,
            az=det_az_observe.to_value(u.radian),
            el=det_alt_observe.to_value(u.radian),
            tod=atmtod,
            fixed_r=0,
        )
        if err != 0:
            logger.error(f"toast slab observation failed {err=}")
            raise RuntimeError("toast slab observation failed")
        logger.debug('toast slab observation observation success')

        absorption_det = toast_simu.absorption[array_name]
        loading_det    = toast_simu.loading[array_name]
        atm_gain       = 1e-3  # this value is used to bring down the bandpass
    
        # calibrate the atmopsheric fluctuations to appropriate bandpass
        atmtod *= atm_gain * absorption_det 

        # add the elevation-dependent atmospheric loading component
        atmtod += loading_det / np.sin(det_alt_observe.to_value(u.radian))

        atmtod *= 5e-2 # bring it down again

        # convert from antenna temperature (Kelvin) to MJy/sr
        # conversion_equiv = u.brightness_temperature(info_single['wl_center'])
        # atm_Mjy_sr = (atmtod * u.Kelvin).to_value(u.MJy / u.sr, equivalencies=conversion_equiv),
        
        # convert from antenna temperature (Kelvin) to pW
        pb_width = toltec_info[array_name]['passband']
        atm_pW = ((atmtod * u.Kelvin).to(u.J, equivalencies=u.temperature_energy())* pb_width).to(u.pW)
        atm_pW_additive.append(atm_pW)
    
    # sum over all slabs
    result = np.sum(atm_pW_additive, axis=0) << u.pW
    
    # reshape back if that is required
    if original_shape:
        result = result.reshape(original_shape)

    return result
=======
@add_schema
@dataclass
class ToastAtmConfig(object):
    """The config class for TOAST atm model."""
    lmin_center: u.Quantity = field(
        default=0.01 << u.meter,
        metadata={
            'description': 'The lmin_center value',
            'schema': PhysicalTypeSchema('length')
            }
        )
    lmin_sigma: u.Quantity = field(
        default=0.001 << u.meter,
        metadata={
            'description': 'The lmin_sigma value',
            'schema': PhysicalTypeSchema('length')
            }
        )
    lmax_center: u.Quantity = field(
        default=10.0 << u.meter,
        metadata={
            'description': 'The lmax_center value',
            'schema': PhysicalTypeSchema('length')
            }
        )
    lmax_sigma: u.Quantity = field(
        default=10.0 << u.meter,
        metadata={
            'description': 'The lmax_sigma value',
            'schema': PhysicalTypeSchema('length')
            }
        )
    z0_center: u.Quantity = field(
        default=2000.0 << u.meter,
        metadata={
            'description': 'The z0_center value',
            'schema': PhysicalTypeSchema('length')
            }
        )
    z0_sigma: u.Quantity = field(
        default=0.0 << u.meter,
        metadata={
            'description': 'The z0_sigma value',
            'schema': PhysicalTypeSchema('length')
            }
        )
    zatm: u.Quantity = field(
        default=40000.0 << u.meter,
        metadata={
            'description': 'The zatm value',
            'schema': PhysicalTypeSchema('length')
            }
        )
    zmax: u.Quantity = field(
        default=2000.0 << u.meter,
        metadata={
            'description': 'The zmax value',
            'schema': PhysicalTypeSchema('length')
            }
        )

    class Meta:
        schema = {
            'ignore_extra_keys': False,
            'description': 'The parameters related to TOAST atm model.'
            }


class ToastAtmEvaluator(object):
    """A helper class to work with the Toast Atm model class."""

    def __init__(self, cache_dir=None, params=None):
        self._cache_dir = cache_dir
        if params is None:
            params = ToastAtmConfig()
        self._params = params
        self._toast_atm_simu = None

    @contextmanager
    def setup(self, t0, t_grid, sky_bbox_altaz, alt_grid):
        """A context for TOAST atm calculation."""
        # initialize the toast atm model
        # create the ToastAtmosphereSimulation instance here with
        # self._params and the sky bbox, and compute the atm slabs
        from . import toast_atm

        init_kwargs = {
            't0': t0,
            'tmin': t0.unix,
            'tmax': (t0 + t_grid[-1]).unix,
            'azmin': sky_bbox_altaz.w,
            'azmax': sky_bbox_altaz.e,
            'elmin': sky_bbox_altaz.s,
            'elmax': sky_bbox_altaz.n,
            'cachedir': self._cache_dir
            }
        self.logger.debug(
            f"init toast atm simulation with:\n{pformat_yaml(init_kwargs)}"
            )
        toast_atm_simu = self._toast_atm_simu = \
            toast_atm.ToastAtmosphereSimulation(**init_kwargs)
        # here we can pass the atm params to toast for generating the slabs
        setup_params = self._params

        self.logger.debug(
            f"setup toast atm simulation slabs with params:\n"
            f"{pformat_yaml(setup_params)}")
        toast_atm_simu.generate_simulation(**self._params.to_dict())
        yield
        # clean up the context
        self._toast_atm_simu = None

    def calc_toast_atm_pwr_for_array(self, array_name, det_az, det_alt):
        toast_atm_simu = self._toast_atm_simu
        if toast_atm_simu is None:
            raise RuntimeError(
                "The toast atm simulator is not setup.")
        # TODO
        # implement this to do integral for each det position
        # at each time for a single array given by array_name
        raise NotImplementedError("toast atm is not implemented yet")
>>>>>>> c4157b8c
<|MERGE_RESOLUTION|>--- conflicted
+++ resolved
@@ -1111,32 +1111,25 @@
                 ))
         return es
 
-<<<<<<< HEAD
     def get_P(self, det_array_name, det_alt, det_az, time_obs):
-=======
-    def get_P(self, det_array_name, det_az, det_alt):
->>>>>>> c4157b8c
         """Evaluate the power loading model only and without noise."""
         p_out = np.zeros(det_alt.shape) << u.pW
         for array_name in self.array_names:
             mask = (det_array_name == array_name)
             aplm = self._array_power_loading_models[array_name]
             if self.atm_model_name == 'toast':
-<<<<<<< HEAD
-                p = calc_toast_atm_pwr(
-                    array_name=array_name,
-                    time_obs_unix=time_obs.unix[mask], 
-                    det_alt=det_alt[mask], 
-                    det_az=det_az[mask],
-                    toast_simu=self.toast_atm_simulation
-                )
-
-=======
+                # p = calc_toast_atm_pwr(
+                #     array_name=array_name,
+                #     time_obs_unix=time_obs.unix[mask], 
+                #     det_alt=det_alt[mask], 
+                #     det_az=det_az[mask],
+                #     toast_simu=self.toast_atm_simulation
+                # )
+
                 p = self._toast_atm_evaluator.calc_toast_atm_pwr_for_array(
                     array_name=array_name,
                     det_az=det_az[mask],
                     det_alt=det_alt[mask])
->>>>>>> c4157b8c
             else:
                 # use the ToltecArrayPowerLoadingModel
                 p, _ = aplm.evaluate_tod(
@@ -1154,11 +1147,7 @@
         return p_out
 
     def evaluate_tod(
-<<<<<<< HEAD
             self, det_array_name, det_s, det_alt, det_az, time_obs,
-=======
-            self, det_array_name, det_s, det_az, det_alt,
->>>>>>> c4157b8c
             f_smp,
             noise_seed=None,
             ):
@@ -1170,20 +1159,17 @@
                 # atm is disabled
                 pass
             elif self.atm_model_name == 'toast':
-<<<<<<< HEAD
-                p = calc_toast_atm_pwr(
-                    array_name=array_name,
-                    time_obs_unix=time_obs.unix, 
-                    det_alt=det_alt[mask], 
-                    det_az=det_az[mask],
-                    toast_simu=self.toast_atm_simulation
-                )
-=======
+                # p = calc_toast_atm_pwr(
+                #     array_name=array_name,
+                #     time_obs_unix=time_obs.unix, 
+                #     det_alt=det_alt[mask], 
+                #     det_az=det_az[mask],
+                #     toast_simu=self.toast_atm_simulation
+                # )
                 p = self._toast_atm_evaluator.calc_toast_atm_pwr_for_array(
                     array_name=array_name,
                     det_az=det_az[mask],
                     det_alt=det_alt[mask])
->>>>>>> c4157b8c
                 p_out[mask] += p
             else:
                 # use the ToltecArrayPowerLoadingModel atm
@@ -1220,7 +1206,6 @@
         
 
 
-<<<<<<< HEAD
 def calc_toast_atm_pwr(array_name, time_obs_unix, det_alt, det_az, toast_simu):
     logger = get_logger()
 
@@ -1289,7 +1274,7 @@
         result = result.reshape(original_shape)
 
     return result
-=======
+    
 @add_schema
 @dataclass
 class ToastAtmConfig(object):
@@ -1410,5 +1395,4 @@
         # TODO
         # implement this to do integral for each det position
         # at each time for a single array given by array_name
-        raise NotImplementedError("toast atm is not implemented yet")
->>>>>>> c4157b8c
+        raise NotImplementedError("toast atm is not implemented yet")