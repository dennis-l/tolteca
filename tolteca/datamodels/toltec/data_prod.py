#! /usr/bin/env python


import re
import numpy as np

from ...common.toltec import toltec_info
from ..dp.base import DataProd, DataItemKind


__all__ = ['ToltecDataProd', ]


class ToltecDataProd(DataProd):
    """The base class for TolTEC data products.

    """
    @classmethod
    def collect_from_dir(cls, dirpath):
        # dive into dir looking for data products
        # TODO need to refactor this to make it extendable
        # to all sub types
        results = list()
        for p in dirpath.iterdir():
            if p.is_dir() and re.match(r'redu\d+', p.name):
                # citlali result
                results.extend(
                    ScienceDataProd.collect_from_citlali_output_dir(p))
        return cls(source={
            'meta': {
                'name': dirpath.name
                },
            'data_items': results
            })

    @classmethod
    def _get_sliced_type(cls):
        return ToltecDataProd


class ScienceDataProd(ToltecDataProd):
    """The class for TolTEC science data products."""

    def __init__(self, source):
        super().__init__(source)
        # index_table = self.index_table
        # TODO
        # implement the DataProd.open interface.
        # index_table['_data_item'] = index_table['filepath']

    @property
    def data_item_kinds(self):
        return np.logical_or.reduce(self.index_table['kind'], 0)

    def __repr__(self):
        return (
            f'{self.__class__.__name__}'
            f'({self.meta["name"]}, id={self.meta["id"]})'
            )

    @classmethod
    def collect_from_citlali_output_dir(cls, dirpath):
        # collect fits images from dirpath
        results = list()
        for p in dirpath.iterdir():
            if p.is_dir() and re.match(r'\d{6}', p.name):
                # per-obs reduction
                # build the index
                data_items = list()
                for array_name in toltec_info['array_names']:
                    image_file = list(
                        p.glob(f'raw/toltec_*_{array_name}*.fits'))
                    if not image_file:
                        continue
                    image_file = image_file[-1]
                    data_items.append(
                        {
                            'array_name': array_name,
                            'kind': DataItemKind.CalibratedImage,
<<<<<<< HEAD
                            'filepath': image_file,
                            })
                ctod = list(p.glob('raw/toltec_*_timestream_*.nc'))
=======
                            'filepath': list(
                                p.glob(f'raw/toltec_*_{array_name}*.fits'))[-1],
                            }
                        for array_name in toltec_info['array_names']
                        ]
                ctod = list(p.glob('toltec_*_timestream_*.nc'))
>>>>>>> bac1e7c5
                if ctod:
                    ctod = ctod[-1]
                    data_items.append({
                        'array_name': None,
                        'kind': DataItemKind.CalibratedTimeOrderedData,
                        'filepath': ctod
                        })
                index = {
                    'data_items': data_items,
                    'meta': {
                        'name': f'm{int(p.name)}',
                        'id': int(f'{p.parent}'.split('u')[-1]),
                        }
                    }
                results.append(cls(source=index))
        return results<|MERGE_RESOLUTION|>--- conflicted
+++ resolved
@@ -77,18 +77,12 @@
                         {
                             'array_name': array_name,
                             'kind': DataItemKind.CalibratedImage,
-<<<<<<< HEAD
-                            'filepath': image_file,
-                            })
-                ctod = list(p.glob('raw/toltec_*_timestream_*.nc'))
-=======
                             'filepath': list(
                                 p.glob(f'raw/toltec_*_{array_name}*.fits'))[-1],
                             }
                         for array_name in toltec_info['array_names']
                         ]
                 ctod = list(p.glob('toltec_*_timestream_*.nc'))
->>>>>>> bac1e7c5
                 if ctod:
                     ctod = ctod[-1]
                     data_items.append({
